--- conflicted
+++ resolved
@@ -6,13 +6,8 @@
 from RTN.models import SettingsModel
 
 from program.settings.migratable import MigratableBaseModel
-<<<<<<< HEAD
-from utils import generate_api_key, get_version
 from typing import Dict, List, Optional
-
-=======
 from program.utils import generate_api_key, get_version
->>>>>>> b25658d2
 
 deprecation_warning = "This has been deprecated and will be removed in a future version."
 
