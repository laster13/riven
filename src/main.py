<<<<<<< HEAD
import contextlib
import signal
import sys
import threading
import time
import traceback

import uvicorn
from fastapi import FastAPI
from fastapi.middleware.cors import CORSMiddleware
from program import Program
from program.settings.models import get_version
from routers import app_router
from scalar_fastapi import get_scalar_api_reference
from starlette.middleware.base import BaseHTTPMiddleware
from starlette.requests import Request
from utils.cli import handle_args
from loguru import logger
from dotenv import load_dotenv

load_dotenv()


class LoguruMiddleware(BaseHTTPMiddleware):
    async def dispatch(self, request: Request, call_next):
        start_time = time.time()
        try:
            response = await call_next(request)
        except Exception as e:
            logger.exception(f"Exception during request processing: {e}")
            raise
        finally:
            process_time = time.time() - start_time
            logger.log(
                "API",
                f"{request.method} {request.url.path} - {response.status_code if 'response' in locals() else '500'} - {process_time:.2f}s",
            )
        return response

args = handle_args()

app = FastAPI(
    title="Riven",
    summary="A media management system.",
    version=get_version(),
    redoc_url=None,
    license_info={
        "name": "GPL-3.0",
        "url": "https://www.gnu.org/licenses/gpl-3.0.en.html",
    },
)

@app.get("/scalar", include_in_schema=False)
async def scalar_html():
    return get_scalar_api_reference(
        openapi_url=app.openapi_url,
        title=app.title,
    )

app.program = Program()
app.add_middleware(LoguruMiddleware)
app.add_middleware(
    CORSMiddleware,
    allow_origins=["*"],
    allow_credentials=True,
    allow_methods=["*"],
    allow_headers=["*"],
)

app.include_router(app_router)

class Server(uvicorn.Server):
    def install_signal_handlers(self):
        pass

    @contextlib.contextmanager
    def run_in_thread(self):
        thread = threading.Thread(target=self.run, name="Riven")
        thread.start()
        try:
            while not self.started:
                time.sleep(1e-3)
            yield
        except Exception as e:
            logger.error(f"Error in server thread: {e}")
            logger.exception(traceback.format_exc())
            raise e
        finally:
            self.should_exit = True
            sys.exit(0)

def signal_handler(signum, frame):
    logger.log("PROGRAM","Exiting Gracefully.")
    app.program.stop()
    sys.exit(0)

signal.signal(signal.SIGINT, signal_handler)
signal.signal(signal.SIGTERM, signal_handler)

config = uvicorn.Config(app, host="0.0.0.0", port=args.port, log_config=None)
server = Server(config=config)

with server.run_in_thread():
    try:
        app.program.start()
        app.program.run()
    except Exception as e:
        logger.error(f"Error in main thread: {e}")
        logger.exception(traceback.format_exc())
    finally:
        logger.critical("Server has been stopped")
=======
import contextlib
import signal
import sys
import threading
import time
import traceback

import uvicorn
from dotenv import load_dotenv
from fastapi import FastAPI
from fastapi.middleware.cors import CORSMiddleware
from loguru import logger
from scalar_fastapi import get_scalar_api_reference
from starlette.middleware.base import BaseHTTPMiddleware
from starlette.requests import Request

from program import Program
from program.settings.models import get_version
from program.utils.cli import handle_args
from routers import app_router

load_dotenv()


class LoguruMiddleware(BaseHTTPMiddleware):
    async def dispatch(self, request: Request, call_next):
        start_time = time.time()
        try:
            response = await call_next(request)
        except Exception as e:
            logger.exception(f"Exception during request processing: {e}")
            raise
        finally:
            process_time = time.time() - start_time
            logger.log(
                "API",
                f"{request.method} {request.url.path} - {response.status_code if 'response' in locals() else '500'} - {process_time:.2f}s",
            )
        return response

args = handle_args()

app = FastAPI(
    title="Riven",
    summary="A media management system.",
    version=get_version(),
    redoc_url=None,
    license_info={
        "name": "GPL-3.0",
        "url": "https://www.gnu.org/licenses/gpl-3.0.en.html",
    },
)

@app.get("/scalar", include_in_schema=False)
async def scalar_html():
    return get_scalar_api_reference(
        openapi_url=app.openapi_url,
        title=app.title,
    )

app.program = Program()
app.add_middleware(LoguruMiddleware)
app.add_middleware(
    CORSMiddleware,
    allow_origins=["*"],
    allow_credentials=True,
    allow_methods=["*"],
    allow_headers=["*"],
)

app.include_router(app_router)

class Server(uvicorn.Server):
    def install_signal_handlers(self):
        pass

    @contextlib.contextmanager
    def run_in_thread(self):
        thread = threading.Thread(target=self.run, name="Riven")
        thread.start()
        try:
            while not self.started:
                time.sleep(1e-3)
            yield
        except Exception as e:
            logger.error(f"Error in server thread: {e}")
            logger.exception(traceback.format_exc())
            raise e
        finally:
            self.should_exit = True
            sys.exit(0)

def signal_handler(signum, frame):
    logger.log("PROGRAM","Exiting Gracefully.")
    app.program.stop()
    sys.exit(0)

signal.signal(signal.SIGINT, signal_handler)
signal.signal(signal.SIGTERM, signal_handler)

config = uvicorn.Config(app, host="0.0.0.0", port=args.port, log_config=None)
server = Server(config=config)

with server.run_in_thread():
    try:
        app.program.start()
        app.program.run()
    except Exception as e:
        logger.error(f"Error in main thread: {e}")
        logger.exception(traceback.format_exc())
    finally:
        logger.critical("Server has been stopped")
>>>>>>> b25658d2
        sys.exit(0)<|MERGE_RESOLUTION|>--- conflicted
+++ resolved
@@ -1,116 +1,3 @@
-<<<<<<< HEAD
-import contextlib
-import signal
-import sys
-import threading
-import time
-import traceback
-
-import uvicorn
-from fastapi import FastAPI
-from fastapi.middleware.cors import CORSMiddleware
-from program import Program
-from program.settings.models import get_version
-from routers import app_router
-from scalar_fastapi import get_scalar_api_reference
-from starlette.middleware.base import BaseHTTPMiddleware
-from starlette.requests import Request
-from utils.cli import handle_args
-from loguru import logger
-from dotenv import load_dotenv
-
-load_dotenv()
-
-
-class LoguruMiddleware(BaseHTTPMiddleware):
-    async def dispatch(self, request: Request, call_next):
-        start_time = time.time()
-        try:
-            response = await call_next(request)
-        except Exception as e:
-            logger.exception(f"Exception during request processing: {e}")
-            raise
-        finally:
-            process_time = time.time() - start_time
-            logger.log(
-                "API",
-                f"{request.method} {request.url.path} - {response.status_code if 'response' in locals() else '500'} - {process_time:.2f}s",
-            )
-        return response
-
-args = handle_args()
-
-app = FastAPI(
-    title="Riven",
-    summary="A media management system.",
-    version=get_version(),
-    redoc_url=None,
-    license_info={
-        "name": "GPL-3.0",
-        "url": "https://www.gnu.org/licenses/gpl-3.0.en.html",
-    },
-)
-
-@app.get("/scalar", include_in_schema=False)
-async def scalar_html():
-    return get_scalar_api_reference(
-        openapi_url=app.openapi_url,
-        title=app.title,
-    )
-
-app.program = Program()
-app.add_middleware(LoguruMiddleware)
-app.add_middleware(
-    CORSMiddleware,
-    allow_origins=["*"],
-    allow_credentials=True,
-    allow_methods=["*"],
-    allow_headers=["*"],
-)
-
-app.include_router(app_router)
-
-class Server(uvicorn.Server):
-    def install_signal_handlers(self):
-        pass
-
-    @contextlib.contextmanager
-    def run_in_thread(self):
-        thread = threading.Thread(target=self.run, name="Riven")
-        thread.start()
-        try:
-            while not self.started:
-                time.sleep(1e-3)
-            yield
-        except Exception as e:
-            logger.error(f"Error in server thread: {e}")
-            logger.exception(traceback.format_exc())
-            raise e
-        finally:
-            self.should_exit = True
-            sys.exit(0)
-
-def signal_handler(signum, frame):
-    logger.log("PROGRAM","Exiting Gracefully.")
-    app.program.stop()
-    sys.exit(0)
-
-signal.signal(signal.SIGINT, signal_handler)
-signal.signal(signal.SIGTERM, signal_handler)
-
-config = uvicorn.Config(app, host="0.0.0.0", port=args.port, log_config=None)
-server = Server(config=config)
-
-with server.run_in_thread():
-    try:
-        app.program.start()
-        app.program.run()
-    except Exception as e:
-        logger.error(f"Error in main thread: {e}")
-        logger.exception(traceback.format_exc())
-    finally:
-        logger.critical("Server has been stopped")
-=======
 import contextlib
 import signal
 import sys
@@ -223,5 +110,4 @@
         logger.exception(traceback.format_exc())
     finally:
         logger.critical("Server has been stopped")
->>>>>>> b25658d2
         sys.exit(0)