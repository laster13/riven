[tool.poetry]
name = "riven"
version = "0.18.0"
description = "Plex torrent streaming through Real Debrid and 3rd party services like Overseerr, Mdblist, etc."
authors = ["Riven Developers"]
license = "GPL-3.0"
readme = "README.md"
package-mode = false

[tool.poetry.dependencies]
python = "^3.11"
dill = "^0.3.8"
plexapi = "^4.15.10"
requests = "^2.31.0"
xmltodict = "^0.13.0"
lxml = "^5.1.0"
pydantic = "^2.6.3"
fastapi = "^0.110.0"
uvicorn = {extras = ["standard"], version = "^0.30.6"}
apscheduler = "^3.10.4"
regex = "^2023.12.25"
coverage = "^7.5.4"
cachetools = "^5.3.3"
loguru = "^0.7.2"
rich = "^13.7.1"
opentelemetry-api = "^1.25.0"
opentelemetry-sdk = "^1.25.0"
opentelemetry-exporter-prometheus = "^0.46b0"
prometheus-client = "^0.20.0"
sqlalchemy = "^2.0.31"
sqla-wrapper = "^6.0.0"
alembic = "^1.13.2"
psycopg2-binary = "^2.9.9"
apprise = "^1.8.1"
subliminal = "^2.2.1"
rank-torrent-name = "^1.0.2"
jsonschema = "^4.23.0"
scalar-fastapi = "^1.0.3"
psutil = "^6.0.0"
python-dotenv = "^1.0.1"
<<<<<<< HEAD
sse-starlette = "^2.1.3"
pyyaml = "^6.0.2"
ansible = "^10.5.0"
=======
requests-ratelimiter = "^0.7.0"
requests-cache = "^1.2.1"
kink = "^0.8.1"
>>>>>>> b25658d2

[tool.poetry.group.dev.dependencies]
pyright = "^1.1.352"
pyperf = "^2.2.0"
pytest = "^8.3.2"
pytest-mock = "^3.14.0"
responses = "0.25.3"
pyfakefs = "^5.4.1"
ruff = "^0.7.2"
isort = "^5.10.1"
codecov = "^2.1.13"
httpx = "^0.27.0"
# memray = "^1.13.4"
testcontainers = "^4.8.0"
mypy = "^1.11.2"

[tool.poetry.group.test]
optional = true

[tool.poetry.group.test.dependencies]
pytest = "^8.3.2"

[build-system]
requires = ["poetry-core"]
build-backend = "poetry.core.masonry.api"

[tool.isort]
profile = "black"

[tool.black]
line-length = 88
include = '\.pyi?$'
exclude = '''
/(
    \.git
  | \.hg
  | \.mypy_cache
  | \.tox
  | \.venv
  | _build
  | buck-out
  | build
  | dist
)/
'''

[tool.ruff.lint]
# https://docs.astral.sh/ruff/rules/
ignore = [
  "PLR0913", # flask8-bugbear: Too many arguments for a method or function
  "PLR0911", # flask8-bugbear: Too many return statements
  "PLR2004", # flake8-bugbear: Magic value used in comparison
  "S104", # flake8-bandit: Possible binding to all interfaces
  "S108", # flake8-bandit: Probable insecure usage of temp file/directory
  "S311", # flake8-bandit: Standard pseudo-random generators are not suitable for security/cryptographic purposes
  "S101", # ruff: Ignore assert warnings on tests
  "RET505", #
  "RET503",  # ruff: Ignore required explicit returns (is this desired?)
  "SLF001", # private member accessing from pickle
  "B904" # ruff: ignore raising exceptions from except for the API
]
extend-select = [
  "I",   # isort
  "C90", # mccabe complexity
  "B",   # flake8-bugbear
  "PL",  # pycodestyle
  "S",   # flake8-bandit
  "T10", # flake8-debugger
  "PIE", # flake8-pie
  "T20", # flake8-print
  "Q",   # flake8-quotes
  "RSE", # flake8-raise
  "RET", # flake8-return
  "SLF", # flake8-self
  "SIM", # flake8-simplify
  "ARG", # flake8-unused-arguments
]<|MERGE_RESOLUTION|>--- conflicted
+++ resolved
@@ -38,15 +38,12 @@
 scalar-fastapi = "^1.0.3"
 psutil = "^6.0.0"
 python-dotenv = "^1.0.1"
-<<<<<<< HEAD
 sse-starlette = "^2.1.3"
 pyyaml = "^6.0.2"
 ansible = "^10.5.0"
-=======
 requests-ratelimiter = "^0.7.0"
 requests-cache = "^1.2.1"
 kink = "^0.8.1"
->>>>>>> b25658d2
 
 [tool.poetry.group.dev.dependencies]
 pyright = "^1.1.352"
